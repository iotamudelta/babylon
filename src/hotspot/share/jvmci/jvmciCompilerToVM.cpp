--- conflicted
+++ resolved
@@ -22,7 +22,6 @@
  */
 
 #include "precompiled.hpp"
-#include "ci/ciUtilities.hpp"
 #include "classfile/javaClasses.inline.hpp"
 #include "code/scopeDesc.hpp"
 #include "memory/oopFactory.hpp"
@@ -31,28 +30,12 @@
 #include "oops/method.inline.hpp"
 #include "oops/objArrayOop.inline.hpp"
 #include "oops/typeArrayOop.inline.hpp"
-<<<<<<< HEAD
-#include "runtime/fieldDescriptor.hpp"
-#include "runtime/javaCalls.hpp"
-#include "runtime/jniHandles.inline.hpp"
-#include "jvmci/jvmciRuntime.hpp"
-#include "compiler/abstractCompiler.hpp"
-=======
->>>>>>> f48c3398
 #include "compiler/compileBroker.hpp"
 #include "compiler/disassembler.hpp"
 #include "jvmci/jvmciCompilerToVM.hpp"
 #include "jvmci/jvmciCodeInstaller.hpp"
-<<<<<<< HEAD
-#include "jvmci/vmStructs_jvmci.hpp"
-#include "gc/g1/heapRegion.hpp"
-#include "gc/shared/cardTable.hpp"
-#include "runtime/javaCalls.hpp"
-#include "runtime/deoptimization.hpp"
-=======
 #include "jvmci/jvmciRuntime.hpp"
 #include "runtime/jniHandles.inline.hpp"
->>>>>>> f48c3398
 #include "runtime/timerTrace.hpp"
 #include "runtime/vframe_hp.hpp"
 
@@ -116,258 +99,7 @@
 }
 
 
-<<<<<<< HEAD
-int CompilerToVM::Data::Klass_vtable_start_offset;
-int CompilerToVM::Data::Klass_vtable_length_offset;
-
-int CompilerToVM::Data::Method_extra_stack_entries;
-
-address CompilerToVM::Data::SharedRuntime_ic_miss_stub;
-address CompilerToVM::Data::SharedRuntime_handle_wrong_method_stub;
-address CompilerToVM::Data::SharedRuntime_deopt_blob_unpack;
-address CompilerToVM::Data::SharedRuntime_deopt_blob_uncommon_trap;
-
-size_t CompilerToVM::Data::ThreadLocalAllocBuffer_alignment_reserve;
-
-CollectedHeap* CompilerToVM::Data::Universe_collectedHeap;
-int CompilerToVM::Data::Universe_base_vtable_size;
-address CompilerToVM::Data::Universe_narrow_oop_base;
-int CompilerToVM::Data::Universe_narrow_oop_shift;
-address CompilerToVM::Data::Universe_narrow_klass_base;
-int CompilerToVM::Data::Universe_narrow_klass_shift;
-void* CompilerToVM::Data::Universe_non_oop_bits;
-uintptr_t CompilerToVM::Data::Universe_verify_oop_mask;
-uintptr_t CompilerToVM::Data::Universe_verify_oop_bits;
-
-bool       CompilerToVM::Data::_supports_inline_contig_alloc;
-HeapWord** CompilerToVM::Data::_heap_end_addr;
-HeapWord* volatile* CompilerToVM::Data::_heap_top_addr;
-int CompilerToVM::Data::_max_oop_map_stack_offset;
-
-jbyte* CompilerToVM::Data::cardtable_start_address;
-int CompilerToVM::Data::cardtable_shift;
-
-int CompilerToVM::Data::vm_page_size;
-
-int CompilerToVM::Data::sizeof_vtableEntry = sizeof(vtableEntry);
-int CompilerToVM::Data::sizeof_ExceptionTableElement = sizeof(ExceptionTableElement);
-int CompilerToVM::Data::sizeof_LocalVariableTableElement = sizeof(LocalVariableTableElement);
-int CompilerToVM::Data::sizeof_ConstantPool = sizeof(ConstantPool);
-int CompilerToVM::Data::sizeof_SymbolPointer = sizeof(Symbol*);
-int CompilerToVM::Data::sizeof_narrowKlass = sizeof(narrowKlass);
-int CompilerToVM::Data::sizeof_arrayOopDesc = sizeof(arrayOopDesc);
-int CompilerToVM::Data::sizeof_BasicLock = sizeof(BasicLock);
-
-address CompilerToVM::Data::dsin;
-address CompilerToVM::Data::dcos;
-address CompilerToVM::Data::dtan;
-address CompilerToVM::Data::dexp;
-address CompilerToVM::Data::dlog;
-address CompilerToVM::Data::dlog10;
-address CompilerToVM::Data::dpow;
-
-address CompilerToVM::Data::symbol_init;
-address CompilerToVM::Data::symbol_clinit;
-
-void CompilerToVM::Data::initialize(TRAPS) {
-  Klass_vtable_start_offset = in_bytes(Klass::vtable_start_offset());
-  Klass_vtable_length_offset = in_bytes(Klass::vtable_length_offset());
-
-  Method_extra_stack_entries = Method::extra_stack_entries();
-
-  SharedRuntime_ic_miss_stub = SharedRuntime::get_ic_miss_stub();
-  SharedRuntime_handle_wrong_method_stub = SharedRuntime::get_handle_wrong_method_stub();
-  SharedRuntime_deopt_blob_unpack = SharedRuntime::deopt_blob()->unpack();
-  SharedRuntime_deopt_blob_uncommon_trap = SharedRuntime::deopt_blob()->uncommon_trap();
-
-  ThreadLocalAllocBuffer_alignment_reserve = ThreadLocalAllocBuffer::alignment_reserve();
-
-  Universe_collectedHeap = Universe::heap();
-  Universe_base_vtable_size = Universe::base_vtable_size();
-  Universe_narrow_oop_base = Universe::narrow_oop_base();
-  Universe_narrow_oop_shift = Universe::narrow_oop_shift();
-  Universe_narrow_klass_base = Universe::narrow_klass_base();
-  Universe_narrow_klass_shift = Universe::narrow_klass_shift();
-  Universe_non_oop_bits = Universe::non_oop_word();
-  Universe_verify_oop_mask = Universe::verify_oop_mask();
-  Universe_verify_oop_bits = Universe::verify_oop_bits();
-
-  _supports_inline_contig_alloc = Universe::heap()->supports_inline_contig_alloc();
-  _heap_end_addr = _supports_inline_contig_alloc ? Universe::heap()->end_addr() : (HeapWord**) -1;
-  _heap_top_addr = _supports_inline_contig_alloc ? Universe::heap()->top_addr() : (HeapWord* volatile*) -1;
-
-  _max_oop_map_stack_offset = (OopMapValue::register_mask - VMRegImpl::stack2reg(0)->value()) * VMRegImpl::stack_slot_size;
-  int max_oop_map_stack_index = _max_oop_map_stack_offset / VMRegImpl::stack_slot_size;
-  assert(OopMapValue::legal_vm_reg_name(VMRegImpl::stack2reg(max_oop_map_stack_index)), "should be valid");
-  assert(!OopMapValue::legal_vm_reg_name(VMRegImpl::stack2reg(max_oop_map_stack_index + 1)), "should be invalid");
-
-  symbol_init = (address) vmSymbols::object_initializer_name();
-  symbol_clinit = (address) vmSymbols::class_initializer_name();
-
-  BarrierSet* bs = Universe::heap()->barrier_set();
-  if (bs->is_a(BarrierSet::CardTableModRef)) {
-    jbyte* base = ci_card_table_address();
-    assert(base != NULL, "unexpected byte_map_base");
-    cardtable_start_address = base;
-    cardtable_shift = CardTable::card_shift;
-  } else {
-    // No card mark barriers
-    cardtable_start_address = 0;
-    cardtable_shift = 0;
-  }
-
-  vm_page_size = os::vm_page_size();
-
-#define SET_TRIGFUNC(name)                                      \
-  if (StubRoutines::name() != NULL) {                           \
-    name = StubRoutines::name();                                \
-  } else {                                                      \
-    name = CAST_FROM_FN_PTR(address, SharedRuntime::name);      \
-  }
-
-  SET_TRIGFUNC(dsin);
-  SET_TRIGFUNC(dcos);
-  SET_TRIGFUNC(dtan);
-  SET_TRIGFUNC(dexp);
-  SET_TRIGFUNC(dlog10);
-  SET_TRIGFUNC(dlog);
-  SET_TRIGFUNC(dpow);
-
-#undef SET_TRIGFUNC
-}
-
-objArrayHandle CompilerToVM::initialize_intrinsics(TRAPS) {
-  objArrayHandle vmIntrinsics = oopFactory::new_objArray_handle(VMIntrinsicMethod::klass(), (vmIntrinsics::ID_LIMIT - 1), CHECK_(objArrayHandle()));
-  int index = 0;
-  // The intrinsics for a class are usually adjacent to each other.
-  // When they are, the string for the class name can be reused.
-  vmSymbols::SID kls_sid = vmSymbols::NO_SID;
-  Handle kls_str;
-#define SID_ENUM(n) vmSymbols::VM_SYMBOL_ENUM_NAME(n)
-#define VM_SYMBOL_TO_STRING(s) \
-  java_lang_String::create_from_symbol(vmSymbols::symbol_at(SID_ENUM(s)), CHECK_(objArrayHandle()))
-#define VM_INTRINSIC_INFO(id, kls, name, sig, ignore_fcode) {             \
-    instanceHandle vmIntrinsicMethod = InstanceKlass::cast(VMIntrinsicMethod::klass())->allocate_instance_handle(CHECK_(objArrayHandle())); \
-    if (kls_sid != SID_ENUM(kls)) {                                       \
-      kls_str = VM_SYMBOL_TO_STRING(kls);                                 \
-      kls_sid = SID_ENUM(kls);                                            \
-    }                                                                     \
-    Handle name_str = VM_SYMBOL_TO_STRING(name);                          \
-    Handle sig_str = VM_SYMBOL_TO_STRING(sig);                            \
-    VMIntrinsicMethod::set_declaringClass(vmIntrinsicMethod, kls_str());  \
-    VMIntrinsicMethod::set_name(vmIntrinsicMethod, name_str());           \
-    VMIntrinsicMethod::set_descriptor(vmIntrinsicMethod, sig_str());      \
-    VMIntrinsicMethod::set_id(vmIntrinsicMethod, vmIntrinsics::id);       \
-      vmIntrinsics->obj_at_put(index++, vmIntrinsicMethod());             \
-  }
-
-  VM_INTRINSICS_DO(VM_INTRINSIC_INFO, VM_SYMBOL_IGNORE, VM_SYMBOL_IGNORE, VM_SYMBOL_IGNORE, VM_ALIAS_IGNORE)
-#undef SID_ENUM
-#undef VM_SYMBOL_TO_STRING
-#undef VM_INTRINSIC_INFO
-  assert(index == vmIntrinsics::ID_LIMIT - 1, "must be");
-
-  return vmIntrinsics;
-}
-
-/**
- * The set of VM flags known to be used.
- */
-#define PREDEFINED_CONFIG_FLAGS(do_bool_flag, do_intx_flag, do_uintx_flag) \
-  do_intx_flag(AllocateInstancePrefetchLines)                              \
-  do_intx_flag(AllocatePrefetchDistance)                                   \
-  do_intx_flag(AllocatePrefetchInstr)                                      \
-  do_intx_flag(AllocatePrefetchLines)                                      \
-  do_intx_flag(AllocatePrefetchStepSize)                                   \
-  do_intx_flag(AllocatePrefetchStyle)                                      \
-  do_intx_flag(BciProfileWidth)                                            \
-  do_bool_flag(BootstrapJVMCI)                                             \
-  do_bool_flag(CITime)                                                     \
-  do_bool_flag(CITimeEach)                                                 \
-  do_uintx_flag(CodeCacheSegmentSize)                                      \
-  do_intx_flag(CodeEntryAlignment)                                         \
-  do_bool_flag(CompactFields)                                              \
-  NOT_PRODUCT(do_intx_flag(CompileTheWorldStartAt))                        \
-  NOT_PRODUCT(do_intx_flag(CompileTheWorldStopAt))                         \
-  do_intx_flag(ContendedPaddingWidth)                                      \
-  do_bool_flag(DontCompileHugeMethods)                                     \
-  do_bool_flag(EnableContended)                                            \
-  do_intx_flag(FieldsAllocationStyle)                                      \
-  do_bool_flag(FoldStableValues)                                           \
-  do_bool_flag(ForceUnreachable)                                           \
-  do_intx_flag(HugeMethodLimit)                                            \
-  do_bool_flag(Inline)                                                     \
-  do_intx_flag(JVMCICounterSize)                                           \
-  do_bool_flag(JVMCIPrintProperties)                                       \
-  do_bool_flag(JVMCIUseFastLocking)                                        \
-  do_intx_flag(MethodProfileWidth)                                         \
-  do_intx_flag(ObjectAlignmentInBytes)                                     \
-  do_bool_flag(PrintInlining)                                              \
-  do_bool_flag(ReduceInitialCardMarks)                                     \
-  do_bool_flag(RestrictContended)                                          \
-  do_intx_flag(StackReservedPages)                                         \
-  do_intx_flag(StackShadowPages)                                           \
-  do_bool_flag(TLABStats)                                                  \
-  do_uintx_flag(TLABWasteIncrement)                                        \
-  do_intx_flag(TypeProfileWidth)                                           \
-  do_bool_flag(UseAESIntrinsics)                                           \
-  X86_ONLY(do_intx_flag(UseAVX))                                           \
-  do_bool_flag(UseBiasedLocking)                                           \
-  do_bool_flag(UseCRC32Intrinsics)                                         \
-  do_bool_flag(UseCompressedClassPointers)                                 \
-  do_bool_flag(UseCompressedOops)                                          \
-  do_bool_flag(UseConcMarkSweepGC)                                         \
-  X86_ONLY(do_bool_flag(UseCountLeadingZerosInstruction))                  \
-  X86_ONLY(do_bool_flag(UseCountTrailingZerosInstruction))                 \
-  do_bool_flag(UseG1GC)                                                    \
-  COMPILER2_PRESENT(do_bool_flag(UseMontgomeryMultiplyIntrinsic))          \
-  COMPILER2_PRESENT(do_bool_flag(UseMontgomerySquareIntrinsic))            \
-  COMPILER2_PRESENT(do_bool_flag(UseMulAddIntrinsic))                      \
-  COMPILER2_PRESENT(do_bool_flag(UseMultiplyToLenIntrinsic))               \
-  do_bool_flag(UsePopCountInstruction)                                     \
-  do_bool_flag(UseSHA1Intrinsics)                                          \
-  do_bool_flag(UseSHA256Intrinsics)                                        \
-  do_bool_flag(UseSHA512Intrinsics)                                        \
-  do_intx_flag(UseSSE)                                                     \
-  COMPILER2_PRESENT(do_bool_flag(UseSquareToLenIntrinsic))                 \
-  do_bool_flag(UseStackBanging)                                            \
-  do_bool_flag(UseTLAB)                                                    \
-  do_bool_flag(VerifyOops)                                                 \
-
-#define BOXED_BOOLEAN(name, value) oop name = ((jboolean)(value) ? boxedTrue() : boxedFalse())
-#define BOXED_DOUBLE(name, value) oop name; do { jvalue p; p.d = (jdouble) (value); name = java_lang_boxing_object::create(T_DOUBLE, &p, CHECK_NULL);} while(0)
-#define BOXED_LONG(name, value) \
-  oop name; \
-  do { \
-    jvalue p; p.j = (jlong) (value); \
-    Handle* e = longs.get(p.j); \
-    if (e == NULL) { \
-      oop o = java_lang_boxing_object::create(T_LONG, &p, CHECK_NULL); \
-      Handle h(THREAD, o); \
-      longs.put(p.j, h); \
-      name = h(); \
-    } else { \
-      name = (*e)(); \
-    } \
-  } while (0)
-
-#define CSTRING_TO_JSTRING(name, value) \
-  Handle name; \
-  do { \
-    if (value != NULL) { \
-      Handle* e = strings.get(value); \
-      if (e == NULL) { \
-        Handle h = java_lang_String::create_from_str(value, CHECK_NULL); \
-        strings.put(value, h); \
-        name = h; \
-      } else { \
-        name = (*e); \
-      } \
-    } \
-  } while (0)
-=======
 jobjectArray readConfiguration0(JNIEnv *env, TRAPS);
->>>>>>> f48c3398
 
 C2V_VMENTRY(jobjectArray, readConfiguration, (JNIEnv *env))
    jobjectArray config = readConfiguration0(env, CHECK_NULL);
